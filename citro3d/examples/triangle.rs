use citro3d::render::{ClearFlags, Target};
use citro3d::{include_aligned_bytes, shader};
use citro3d_sys::C3D_Mtx;
use ctru::gfx::{Gfx, RawFrameBuffer, Screen};
use ctru::services::apt::Apt;
use ctru::services::hid::{Hid, KeyPad};
use ctru::services::soc::Soc;

use std::ffi::CStr;
use std::mem::MaybeUninit;

#[repr(C)]
#[derive(Copy, Clone)]
struct Vec3 {
    x: f32,
    y: f32,
    z: f32,
}

impl Vec3 {
    const fn new(x: f32, y: f32, z: f32) -> Self {
        Self { x, y, z }
    }
}

#[repr(C)]
#[derive(Copy, Clone)]
struct Vertex {
    pos: Vec3,
    color: Vec3,
}

static VERTICES: &[Vertex] = &[
    Vertex {
        pos: Vec3::new(0.0, 0.5, 0.5),
        color: Vec3::new(1.0, 0.0, 0.0),
    },
    Vertex {
        pos: Vec3::new(-0.5, -0.5, 0.5),
        color: Vec3::new(0.0, 1.0, 0.0),
    },
    Vertex {
        pos: Vec3::new(0.5, -0.5, 0.5),
        color: Vec3::new(0.0, 0.0, 1.0),
    },
];

static SHADER_BYTES: &[u8] =
    include_aligned_bytes!(concat!(env!("OUT_DIR"), "/examples/assets/vshader.shbin"));

fn main() {
    ctru::init();

    let mut soc = Soc::init().expect("failed to get SOC");
    drop(soc.redirect_to_3dslink(true, true));

    let gfx = Gfx::init().expect("Couldn't obtain GFX controller");
    let hid = Hid::init().expect("Couldn't obtain HID controller");
    let apt = Apt::init().expect("Couldn't obtain APT controller");

    let mut top_screen = gfx.top_screen.borrow_mut();
    let RawFrameBuffer { width, height, .. } = top_screen.get_raw_framebuffer();

    let mut instance = citro3d::Instance::new().expect("failed to initialize Citro3D");

    let mut top_target = citro3d::render::Target::new(width, height, top_screen, None)
        .expect("failed to create render target");

    let mut bottom_screen = gfx.bottom_screen.borrow_mut();
    let RawFrameBuffer { width, height, .. } = bottom_screen.get_raw_framebuffer();

    let mut bottom_target = citro3d::render::Target::new(width, height, bottom_screen, None)
        .expect("failed to create bottom screen render target");

    let shader = shader::Library::from_bytes(SHADER_BYTES).unwrap();
    let vertex_shader = shader.get(0).unwrap();

    let mut program = shader::Program::new(vertex_shader).unwrap();

    let (uloc_projection, projection, vbo_data) = scene_init(&mut program);

    while apt.main_loop() {
        hid.scan_input();

        if hid.keys_down().contains(KeyPad::KEY_START) {
            break;
        }

        let mut render_to = |target: &mut Target| {
            instance.render_frame_with(|instance| {
                instance
                    .select_render_target(target)
                    .expect("failed to set render target");

                let clear_color: u32 = 0x7F_7F_7F_FF;
                target.clear(ClearFlags::ALL, clear_color, 0);
                scene_render(uloc_projection.into(), &projection);
            });
        };

        render_to(&mut top_target);
        render_to(&mut bottom_target);
    }

    scene_exit(vbo_data);
}

fn scene_init(program: &mut shader::Program) -> (i8, C3D_Mtx, *mut libc::c_void) {
    // Load the vertex shader, create a shader program and bind it
    unsafe {
        citro3d_sys::C3D_BindProgram(program.as_raw());

        // Get the location of the uniforms
        let projection_name = CStr::from_bytes_with_nul(b"projection\0").unwrap();
        let uloc_projection = ctru_sys::shaderInstanceGetUniformLocation(
            (*program.as_raw()).vertexShader,
            projection_name.as_ptr(),
        );

        // Configure attributes for use with the vertex shader
        let attr_info = citro3d_sys::C3D_GetAttrInfo();
        citro3d_sys::AttrInfo_Init(attr_info);
        citro3d_sys::AttrInfo_AddLoader(attr_info, 0, ctru_sys::GPU_FLOAT, 3); // v0=position
        citro3d_sys::AttrInfo_AddLoader(attr_info, 1, ctru_sys::GPU_FLOAT, 3); // v1=color

        // Compute the projection matrix
        let projection = {
            let mut projection = MaybeUninit::uninit();
            citro3d_sys::Mtx_OrthoTilt(
                projection.as_mut_ptr(),
                // The 3ds top screen is a 5:3 ratio
                -1.66,
                1.66,
                -1.0,
                1.0,
                0.0,
                1.0,
                true,
            );
            projection.assume_init()
        };

        // Create the vertex buffer object
<<<<<<< HEAD
        let vbo_data: *mut Vertex = citro3d_sys::linearAlloc(
            std::mem::size_of_val(VERTICES)
=======
        let vbo_data: *mut Vertex = ctru_sys::linearAlloc(
            std::mem::size_of_val(&VERTICES)
>>>>>>> 2012f390
                .try_into()
                .expect("size fits in u32"),
        )
        .cast();

        vbo_data.copy_from(VERTICES.as_ptr(), VERTICES.len());

        // Configure buffers
        let buf_info = citro3d_sys::C3D_GetBufInfo();
        citro3d_sys::BufInfo_Init(buf_info);
        citro3d_sys::BufInfo_Add(
            buf_info,
            vbo_data.cast(),
            std::mem::size_of::<Vertex>()
                .try_into()
                .expect("size of vec3 fits in u32"),
            2,    // Each vertex has two attributes
            0x10, // v0 = position, v1 = color, in LSB->MSB nibble order
        );

        // Configure the first fragment shading substage to just pass through the vertex color
        // See https://www.opengl.org/sdk/docs/man2/xhtml/glTexEnv.xml for more insight
        let env = citro3d_sys::C3D_GetTexEnv(0);
        citro3d_sys::C3D_TexEnvInit(env);
        citro3d_sys::C3D_TexEnvSrc(
            env,
            citro3d_sys::C3D_Both,
            ctru_sys::GPU_PRIMARY_COLOR,
            0,
            0,
        );
        citro3d_sys::C3D_TexEnvFunc(env, citro3d_sys::C3D_Both, ctru_sys::GPU_REPLACE);

        (uloc_projection, projection, vbo_data.cast())
    }
}

fn scene_render(uloc_projection: i32, projection: &C3D_Mtx) {
    unsafe {
        // Update the uniforms
        citro3d_sys::C3D_FVUnifMtx4x4(ctru_sys::GPU_VERTEX_SHADER, uloc_projection, projection);

        // Draw the VBO
        citro3d_sys::C3D_DrawArrays(
            ctru_sys::GPU_TRIANGLES,
            0,
            VERTICES
                .len()
                .try_into()
                .expect("VERTICES.len() fits in i32"),
        );
    }
}

fn scene_exit(vbo_data: *mut libc::c_void) {
    unsafe {
        ctru_sys::linearFree(vbo_data);
    }
}<|MERGE_RESOLUTION|>--- conflicted
+++ resolved
@@ -141,13 +141,8 @@
         };
 
         // Create the vertex buffer object
-<<<<<<< HEAD
-        let vbo_data: *mut Vertex = citro3d_sys::linearAlloc(
+        let vbo_data: *mut Vertex = ctru_sys::linearAlloc(
             std::mem::size_of_val(VERTICES)
-=======
-        let vbo_data: *mut Vertex = ctru_sys::linearAlloc(
-            std::mem::size_of_val(&VERTICES)
->>>>>>> 2012f390
                 .try_into()
                 .expect("size fits in u32"),
         )
